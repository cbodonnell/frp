// Copyright 2016 fatedier, fatedier@gmail.com
//
// Licensed under the Apache License, Version 2.0 (the "License");
// you may not use this file except in compliance with the License.
// You may obtain a copy of the License at
//
//     http://www.apache.org/licenses/LICENSE-2.0
//
// Unless required by applicable law or agreed to in writing, software
// distributed under the License is distributed on an "AS IS" BASIS,
// WITHOUT WARRANTIES OR CONDITIONS OF ANY KIND, either express or implied.
// See the License for the specific language governing permissions and
// limitations under the License.

package main

import (
	"encoding/json"
	"fmt"
	"io"
	"sync"
	"time"

	"frp/models/client"
	"frp/models/consts"
	"frp/models/msg"
	"frp/utils/conn"
	"frp/utils/log"
	"frp/utils/pcrypto"
)

func ControlProcess(cli *client.ProxyClient, wait *sync.WaitGroup) {
	defer wait.Done()

	msgSendChan := make(chan interface{}, 1024)

	c, err := loginToServer(cli)
	if err != nil {
		log.Error("ProxyName [%s], connect to server failed!", cli.Name)
		return
	}
	defer c.Close()

	go heartbeatSender(c, msgSendChan)

	go msgSender(cli, c, msgSendChan)
	msgReader(cli, c, msgSendChan)

	close(msgSendChan)
}

// loop for reading messages from frpc after control connection is established
func msgReader(cli *client.ProxyClient, c *conn.Conn, msgSendChan chan interface{}) error {
	// for heartbeat
	var heartbeatTimeout bool = false
	timer := time.AfterFunc(time.Duration(client.HeartBeatTimeout)*time.Second, func() {
		heartbeatTimeout = true
		c.Close()
		log.Error("ProxyName [%s], heartbeatRes from frps timeout", cli.Name)
	})
	defer timer.Stop()

	for {
		buf, err := c.ReadLine()
		if err == io.EOF || c == nil || c.IsClosed() {
			c.Close()
			log.Warn("ProxyName [%s], frps close this control conn!", cli.Name)
			var delayTime time.Duration = 1

			// loop until reconnect to frps
			for {
				log.Info("ProxyName [%s], try to reconnect to frps [%s:%d]...", cli.Name, client.ServerAddr, client.ServerPort)
				c, err = loginToServer(cli)
				if err == nil {
					close(msgSendChan)
					msgSendChan = make(chan interface{}, 1024)
					go heartbeatSender(c, msgSendChan)
					go msgSender(cli, c, msgSendChan)
					break
				}

				if delayTime < 60 {
					delayTime = delayTime * 2
				}
				time.Sleep(delayTime * time.Second)
			}
			continue
		} else if err != nil {
			log.Warn("ProxyName [%s], read from frps error: %v", cli.Name, err)
			continue
		}

		ctlRes := &msg.ControlRes{}
		if err := json.Unmarshal([]byte(buf), &ctlRes); err != nil {
			log.Warn("ProxyName [%s], parse msg from frps error: %v : %s", cli.Name, err, buf)
			continue
		}

		switch ctlRes.Type {
		case consts.HeartbeatRes:
			log.Debug("ProxyName [%s], receive heartbeat response", cli.Name)
			timer.Reset(time.Duration(client.HeartBeatTimeout) * time.Second)
		case consts.NoticeUserConn:
			log.Debug("ProxyName [%s], new user connection", cli.Name)
			// join local and remote connections, async
			go cli.StartTunnel(client.ServerAddr, client.ServerPort)
		default:
			log.Warn("ProxyName [%s}, unsupport msgType [%d]", cli.Name, ctlRes.Type)
		}
	}
	return nil
}

// loop for sending messages from channel to frps
func msgSender(cli *client.ProxyClient, c *conn.Conn, msgSendChan chan interface{}) {
	for {
		msg, ok := <-msgSendChan
		if !ok {
			break
		}

		buf, _ := json.Marshal(msg)
		err := c.Write(string(buf) + "\n")
		if err != nil {
			log.Warn("ProxyName [%s], write to server error, proxy exit", cli.Name)
			c.Close()
			break
		}
	}
}

func loginToServer(cli *client.ProxyClient) (c *conn.Conn, err error) {
	c, err = conn.ConnectServer(client.ServerAddr, client.ServerPort)
	if err != nil {
		log.Error("ProxyName [%s], connect to server [%s:%d] error, %v", cli.Name, client.ServerAddr, client.ServerPort, err)
		return
	}

	nowTime := time.Now().Unix()
	req := &msg.ControlReq{
<<<<<<< HEAD
		Type:          consts.NewCtlConn,
		ProxyName:     cli.Name,
		UseEncryption: cli.UseEncryption,
		UseGzip:       cli.UseGzip,
		PoolCount:     cli.PoolCount,
		PrivilegeMode: cli.PrivilegeMode,
		ProxyType:     cli.Type,
		Timestamp:     nowTime,
=======
		Type:              consts.NewCtlConn,
		ProxyName:         cli.Name,
		UseEncryption:     cli.UseEncryption,
		UseGzip:           cli.UseGzip,
		PrivilegeMode:     cli.PrivilegeMode,
		ProxyType:         cli.Type,
		HostHeaderRewrite: cli.HostHeaderRewrite,
		Timestamp:         nowTime,
>>>>>>> 452e02ad
	}
	if cli.PrivilegeMode {
		privilegeKey := pcrypto.GetAuthKey(cli.Name + client.PrivilegeToken + fmt.Sprintf("%d", nowTime))
		req.RemotePort = cli.RemotePort
		req.CustomDomains = cli.CustomDomains
		req.PrivilegeKey = privilegeKey
	} else {
		authKey := pcrypto.GetAuthKey(cli.Name + cli.AuthToken + fmt.Sprintf("%d", nowTime))
		req.AuthKey = authKey
	}

	buf, _ := json.Marshal(req)
	err = c.Write(string(buf) + "\n")
	if err != nil {
		log.Error("ProxyName [%s], write to server error, %v", cli.Name, err)
		return
	}

	res, err := c.ReadLine()
	if err != nil {
		log.Error("ProxyName [%s], read from server error, %v", cli.Name, err)
		return
	}
	log.Debug("ProxyName [%s], read [%s]", cli.Name, res)

	ctlRes := &msg.ControlRes{}
	if err = json.Unmarshal([]byte(res), &ctlRes); err != nil {
		log.Error("ProxyName [%s], format server response error, %v", cli.Name, err)
		return
	}

	if ctlRes.Code != 0 {
		log.Error("ProxyName [%s], start proxy error, %s", cli.Name, ctlRes.Msg)
		return c, fmt.Errorf("%s", ctlRes.Msg)
	}

	log.Info("ProxyName [%s], connect to server [%s:%d] success!", cli.Name, client.ServerAddr, client.ServerPort)
	return
}

func heartbeatSender(c *conn.Conn, msgSendChan chan interface{}) {
	heartbeatReq := &msg.ControlReq{
		Type: consts.HeartbeatReq,
	}
	log.Info("Start to send heartbeat to frps")
	for {
		time.Sleep(time.Duration(client.HeartBeatInterval) * time.Second)
		if c != nil && !c.IsClosed() {
			log.Debug("Send heartbeat to server")
			msgSendChan <- heartbeatReq
		} else {
			break
		}
	}
	log.Info("Heartbeat goroutine exit")
}<|MERGE_RESOLUTION|>--- conflicted
+++ resolved
@@ -138,16 +138,6 @@
 
 	nowTime := time.Now().Unix()
 	req := &msg.ControlReq{
-<<<<<<< HEAD
-		Type:          consts.NewCtlConn,
-		ProxyName:     cli.Name,
-		UseEncryption: cli.UseEncryption,
-		UseGzip:       cli.UseGzip,
-		PoolCount:     cli.PoolCount,
-		PrivilegeMode: cli.PrivilegeMode,
-		ProxyType:     cli.Type,
-		Timestamp:     nowTime,
-=======
 		Type:              consts.NewCtlConn,
 		ProxyName:         cli.Name,
 		UseEncryption:     cli.UseEncryption,
@@ -156,7 +146,6 @@
 		ProxyType:         cli.Type,
 		HostHeaderRewrite: cli.HostHeaderRewrite,
 		Timestamp:         nowTime,
->>>>>>> 452e02ad
 	}
 	if cli.PrivilegeMode {
 		privilegeKey := pcrypto.GetAuthKey(cli.Name + client.PrivilegeToken + fmt.Sprintf("%d", nowTime))
